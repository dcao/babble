--- conflicted
+++ resolved
@@ -245,17 +245,6 @@
 
         for beam in beams {
             for extra_por in &extra_pors {
-<<<<<<< HEAD
-                res.push(Experiment::Beam(BeamExperiment {
-                    expr: expr.clone(),
-                    dsrs: dsrs.clone(),
-                    final_beams: beam,
-                    inter_beams: beam,
-                    extra_por: *extra_por,
-                    extra_data: extra.clone(),
-                    learn_constants,
-                }));
-=======
                 for lps in &lpss {
                     for rounds in &rounds {
                         res.push(Experiment::Beam(BeamExperiment {
@@ -267,34 +256,24 @@
                             rounds: *rounds,
                             extra_por: *extra_por,
                             extra_data: extra.clone(),
+                            learn_constants,
                         }));
                     }
                 }
->>>>>>> 360a95b6
             }
         }
 
         for timeout in timeouts {
-<<<<<<< HEAD
-            res.push(Experiment::ILP(ILPExperiment {
-                expr: expr.clone(),
-                dsrs: dsrs.clone(),
-                timeout,
-                extra_data: extra.clone(),
-                learn_constants,
-            }));
-=======
             for r in &rounds {
                 res.push(Experiment::ILP(ILPExperiment {
                     exprs: exprs.clone(),
                     dsrs: dsrs.clone(),
                     timeout,
                     rounds: *r,
-                    
                     extra_data: extra.clone(),
+                    learn_constants,
                 }));
             }
->>>>>>> 360a95b6
         }
 
         Self { exps: res }
@@ -603,16 +582,7 @@
         + 'static,
     Extra: serde::ser::Serialize + std::fmt::Debug + Clone,
 {
-<<<<<<< HEAD
-    fn run(self, wtr: &mut csv::Writer<fs::File>) {
-        println!(
-            "ilp | timeout: {}, extra_data: {:?}",
-            self.timeout, self.extra_data
-        );
-
-=======
     fn run(&self, exprs: Vec<Expr<Op>>) -> RecExpr<AstNode<Op>> {
->>>>>>> 360a95b6
         let start_time = Instant::now();
         let timeout = Duration::from_secs(self.timeout);
 
