--- conflicted
+++ resolved
@@ -1,6 +1,5 @@
 use std::{
     fmt::{self, Debug, Display, Formatter},
-    fs::File,
     hash::Hash,
     time::{Duration, Instant},
 };
@@ -83,7 +82,107 @@
         }
     }
 
-<<<<<<< HEAD
+    fn run_egraph(
+        &self,
+        roots: &[Id],
+        egraph: EGraph<AstNode<Op>, PartialLibCost>,
+    ) -> ExperimentResult<Op> {
+        let start_time = Instant::now();
+        let timeout = Duration::from_secs(60 * 100000);
+
+        debug!("Initial egraph size: {}", egraph.total_size());
+        debug!("Running {} DSRs... ", self.dsrs.len());
+
+        let runner = Runner::<_, _, ()>::new(PartialLibCost::empty())
+            .with_egraph(egraph)
+            .with_time_limit(timeout)
+            .run(&self.dsrs);
+
+        let aeg = runner.egraph;
+
+        debug!(
+            "Finished in {}ms; final egrpah size: {}",
+            start_time.elapsed().as_millis(),
+            aeg.total_size()
+        );
+
+        debug!("Running co-occurrence analysis... ");
+        let co_time = Instant::now();
+        let co_ext = COBuilder::new(&aeg, roots);
+        let co_occurs = co_ext.run();
+        debug!("Finished in {}ms", co_time.elapsed().as_millis());
+
+        debug!("Running anti-unification... ");
+        let au_time = Instant::now();
+        let mut learned_lib =
+            LearnedLibrary::new(&aeg, self.learn_constants, self.max_arity, co_occurs);
+        debug!(
+            "Found {} patterns in {}ms",
+            learned_lib.size(),
+            au_time.elapsed().as_millis()
+        );
+
+        debug!("Deduplicating patterns... ");
+        let dedup_time = Instant::now();
+        learned_lib.deduplicate(&aeg);
+        let lib_rewrites: Vec<_> = learned_lib.rewrites().collect();
+        debug!(
+            "Reduced to {} patterns in {}ms",
+            learned_lib.size(),
+            dedup_time.elapsed().as_millis()
+        );
+
+        debug!("Adding libs and running beam search... ");
+        let lib_rewrite_time = Instant::now();
+        let runner = Runner::<_, _, ()>::new(PartialLibCost::new(
+            self.final_beams,
+            self.inter_beams,
+            self.lps,
+            self.extra_por,
+        ))
+        .with_egraph(aeg.clone())
+        .with_iter_limit(1)
+        .with_time_limit(timeout)
+        .with_node_limit(1_000_000)
+        .run(lib_rewrites.iter());
+
+        let mut egraph = runner.egraph;
+        let root = egraph.add(AstNode::new(Op::list(), roots.iter().copied()));
+        let mut cs = egraph[egraph.find(root)].data.clone();
+        cs.set.sort_unstable_by_key(|elem| elem.full_cost);
+
+        debug!("Finished in {}ms", lib_rewrite_time.elapsed().as_millis());
+        debug!("Stop reason: {:?}", runner.stop_reason.unwrap());
+        debug!("Number of nodes: {}", egraph.total_size());
+
+        debug!("learned libs");
+        let all_libs: Vec<_> = learned_lib.libs().collect();
+        let mut chosen_rewrites = Vec::new();
+        for lib in &cs.set[0].libs {
+            debug!("{}: {}", lib.0, &all_libs[lib.0 .0]);
+            chosen_rewrites.push(lib_rewrites[lib.0 .0].clone());
+        }
+
+        debug!("upper bound ('full') cost: {}", cs.set[0].full_cost);
+
+        let ex_time = Instant::now();
+        debug!("Extracting... ");
+        let lifted = apply_libs(aeg.clone(), &roots, &chosen_rewrites);
+        let final_cost = AstSize.cost_rec(&lifted);
+
+        debug!("Finished in {}ms", ex_time.elapsed().as_millis());
+        debug!("final cost: {}", final_cost);
+        debug!("{}", Pretty(&Expr::from(lifted.clone())));
+        debug!("round time: {}ms", start_time.elapsed().as_millis());
+
+        ExperimentResult {
+            final_expr: lifted.into(),
+            num_libs: chosen_rewrites.len(),
+            rewrites: chosen_rewrites,
+        }
+    }
+}
+
 impl<Op, Extra> Experiment<Op> for BeamExperiment<Op, Extra>
 where
     Op: Teachable
@@ -105,9 +204,6 @@
     }
 
     fn run(&self, exprs: Vec<Expr<Op>>, writer: &mut CsvWriter) -> ExperimentResult<Op> {
-        let start_time = Instant::now();
-        let timeout = Duration::from_secs(60 * 100000);
-
         // First, let's turn our list of exprs into a list of recexprs
         let recexprs: Vec<RecExpr<AstNode<Op>>> =
             exprs.clone().into_iter().map(|x| x.into()).collect();
@@ -119,138 +215,6 @@
         };
 
         debug!("Starting cost: {}", initial_cost);
-
-        let mut aeg = EGraph::new(PartialLibCost::new(
-            self.final_beams,
-            self.inter_beams,
-            self.lps,
-            self.extra_por,
-        ));
-        let roots = recexprs.iter().map(|x| aeg.add_expr(x)).collect::<Vec<_>>();
-        aeg.rebuild();
-
-        debug!("Initial egraph size: {}", aeg.total_size());
-=======
-    fn run_egraph(&self, roots: &[Id], egraph: EGraph<AstNode<Op>, PartialLibCost>) -> Expr<Op> {
-        let start_time = Instant::now();
-        let timeout = Duration::from_secs(60 * 100000);
-
->>>>>>> 53f4708e
-        debug!("Running {} DSRs... ", self.dsrs.len());
-
-        let runner = Runner::<_, _, ()>::new(PartialLibCost::empty())
-            .with_egraph(egraph)
-            .with_time_limit(timeout)
-            .run(&self.dsrs);
-
-        let aeg = runner.egraph;
-
-        debug!(
-            "Finished in {}ms; final egrpah size: {}",
-            start_time.elapsed().as_millis(),
-            aeg.total_size()
-        );
-
-        debug!("Running co-occurrence analysis... ");
-        let co_time = Instant::now();
-        let co_ext = COBuilder::new(&aeg, roots);
-        let co_occurs = co_ext.run();
-        debug!("Finished in {}ms", co_time.elapsed().as_millis());
-
-        debug!("Running anti-unification... ");
-        let au_time = Instant::now();
-        let mut learned_lib =
-            LearnedLibrary::new(&aeg, self.learn_constants, self.max_arity, co_occurs);
-        debug!(
-            "Found {} patterns in {}ms",
-            learned_lib.size(),
-            au_time.elapsed().as_millis()
-        );
-
-        debug!("Deduplicating patterns... ");
-        let dedup_time = Instant::now();
-        learned_lib.deduplicate(&aeg);
-        let lib_rewrites: Vec<_> = learned_lib.rewrites().collect();
-        debug!(
-            "Reduced to {} patterns in {}ms",
-            learned_lib.size(),
-            dedup_time.elapsed().as_millis()
-        );
-
-        debug!("Adding libs and running beam search... ");
-        let lib_rewrite_time = Instant::now();
-        let runner = Runner::<_, _, ()>::new(PartialLibCost::new(
-            self.final_beams,
-            self.inter_beams,
-            self.lps,
-            self.extra_por,
-        ))
-        .with_egraph(aeg.clone())
-        .with_iter_limit(1)
-        .with_time_limit(timeout)
-        .with_node_limit(1_000_000)
-        .run(lib_rewrites.iter());
-
-        let mut egraph = runner.egraph;
-        let root = egraph.add(AstNode::new(Op::list(), roots.iter().copied()));
-        let mut cs = egraph[egraph.find(root)].data.clone();
-        cs.set.sort_unstable_by_key(|elem| elem.full_cost);
-
-        debug!("Finished in {}ms", lib_rewrite_time.elapsed().as_millis());
-        debug!("Stop reason: {:?}", runner.stop_reason.unwrap());
-        debug!("Number of nodes: {}", egraph.total_size());
-
-        debug!("learned libs");
-        let all_libs: Vec<_> = learned_lib.libs().collect();
-        let mut chosen_rewrites = Vec::new();
-        for lib in &cs.set[0].libs {
-            debug!("{}: {}", lib.0, &all_libs[lib.0 .0]);
-            chosen_rewrites.push(lib_rewrites[lib.0 .0].clone());
-        }
-
-        debug!("upper bound ('full') cost: {}", cs.set[0].full_cost);
-
-        let ex_time = Instant::now();
-        debug!("Extracting... ");
-        let lifted = apply_libs(aeg.clone(), &roots, &chosen_rewrites);
-        let final_cost = AstSize.cost_rec(&lifted);
-
-        debug!("Finished in {}ms", ex_time.elapsed().as_millis());
-        debug!("final cost: {}", final_cost);
-        debug!("{}", Pretty(&Expr::from(lifted.clone())));
-        debug!("round time: {}ms", start_time.elapsed().as_millis());
-
-        ExperimentResult {
-            final_expr: lifted.into(),
-            num_libs: chosen_rewrites.len(),
-            rewrites: chosen_rewrites,
-        }
-    }
-
-    fn total_rounds(&self) -> usize {
-        1
-    }
-}
-
-impl<Op, Extra> Experiment<Op> for BeamExperiment<Op, Extra>
-where
-    Op: Teachable
-        + Printable
-        + Arity
-        + Clone
-        + Send
-        + Sync
-        + Debug
-        + Display
-        + Hash
-        + Ord
-        + 'static,
-    Extra: Serialize + Debug + Clone,
-{
-    fn run(&self, exprs: Vec<Expr<Op>>) -> Expr<Op> {
-        // First, let's turn our list of exprs into a list of recexprs
-        let recexprs: Vec<RecExpr<AstNode<Op>>> =
-            exprs.clone().into_iter().map(|x| x.into()).collect();
 
         let mut egraph = EGraph::new(PartialLibCost::new(
             self.final_beams,
@@ -258,13 +222,20 @@
             self.lps,
             self.extra_por,
         ));
-        let roots: Vec<_> = recexprs.iter().map(|x| egraph.add_expr(x)).collect();
+        let roots = recexprs
+            .iter()
+            .map(|x| egraph.add_expr(x))
+            .collect::<Vec<_>>();
         egraph.rebuild();
 
         self.run_egraph(&roots, egraph)
     }
 
-    fn run_multi(&self, expr_groups: Vec<Vec<Expr<Op>>>) -> Expr<Op> {
+    fn total_rounds(&self) -> usize {
+        1
+    }
+
+    fn run_multi(&self, expr_groups: Vec<Vec<Expr<Op>>>) -> ExperimentResult<Op> {
         // First, let's turn our list of exprs into a list of recexprs
         let recexpr_groups: Vec<Vec<_>> = expr_groups
             .into_iter()
